--- conflicted
+++ resolved
@@ -9,8 +9,6 @@
     exit 1
 fi
 
-<<<<<<< HEAD
-=======
 # install package Soundfile
 curl -O "http://www.mega-nerd.com/libsndfile/files/libsndfile-1.0.28.tar.gz"
 if [ $? != 0 ]; then
@@ -32,5 +30,4 @@
 # prepare ./checkpoints
 mkdir checkpoints
 
->>>>>>> 1c6cefc7
 echo "Install all dependencies successfully."