--- conflicted
+++ resolved
@@ -194,7 +194,6 @@
     optimizer = fluid.optimizer.Momentum(
         learning_rate=args.learning_rate, momentum=args.momentum)
     _, params_grads = optimizer.minimize(sum_cost)
-<<<<<<< HEAD
     model_average = None
     if args.model_average:
         model_average = fluid.optimizer.ModelAverage(
@@ -207,11 +206,7 @@
     casted_label = fluid.layers.cast(x=label, dtype='int64')
     error_evaluator = fluid.evaluator.EditDistance(
         input=decoded_out, label=casted_label)
-    return sum_cost, error_evaluator, model_average
-=======
-
-    return sum_cost, error_evaluator, inference_program
->>>>>>> 36ca3876
+    return sum_cost, error_evaluator, inference_program, model_average
 
 
 def ctc_infer(images, num_classes):
