--- conflicted
+++ resolved
@@ -101,7 +101,6 @@
         fluid.io.load_vars(exe, cfg.pretrain, predicate=if_exist)
 
     build_strategy = fluid.BuildStrategy()
-<<<<<<< HEAD
    
     if cfg.use_gpu:
         dist_utils.prepare_for_multi_process(exe, 
@@ -109,17 +108,11 @@
                fluid.default_main_program(), 
                fluid.default_startup_program())
 
+    build_strategy.sync_batch_norm = cfg.syncbn
     compile_program = fluid.compiler.CompiledProgram(
             fluid.default_main_program()).with_data_parallel(
             loss_name=loss.name,
             build_strategy=build_strategy)
-=======
-    build_strategy.memory_optimize = True
-    build_strategy.sync_batch_norm = cfg.syncbn
-    compile_program = fluid.compiler.CompiledProgram(fluid.default_main_program(
-    )).with_data_parallel(
-        loss_name=loss.name, build_strategy=build_strategy)
->>>>>>> 88ef556a
 
     random_sizes = [cfg.input_size]
     if cfg.random_shape:
